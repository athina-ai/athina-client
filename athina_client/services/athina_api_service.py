import requests
from retrying import retry
from typing import Any, Dict, List
from athina_client.errors import CustomException, NoAthinaApiKeyException
from athina_client.keys import AthinaApiKey
from athina_client.constants import ATHINA_API_BASE_URL
from athina_client.api_base_url import AthinaApiBaseUrl


class AthinaApiService:
    @staticmethod
    def _headers():
        athina_api_key = AthinaApiKey.get_key()
        if not athina_api_key:
            raise NoAthinaApiKeyException(
                "Athina API Key is not set. Please set the key using AthinaApiKey.set_key(<ATHINA_API_KEY>)"
            )
        return {
            "athina-api-key": athina_api_key,
        }

    @staticmethod
    def _base_url():
        base_url = AthinaApiBaseUrl.get_url()
        return base_url if base_url else ATHINA_API_BASE_URL

    @staticmethod
    @retry(stop_max_attempt_number=2, wait_fixed=1000)
    def create_dataset(dataset: Dict):
        """
        Creates a dataset by calling the Athina API

        Parameters:
        - dataset (Dict): A dictionary containing the dataset details.

        Returns:
        - The newly created dataset object.

        Raises:
        - CustomException: If the API call fails or returns an error.
        """
        try:
            endpoint = f"{AthinaApiService._base_url()}/api/v1/dataset_v2"
            response = requests.post(
                endpoint,
                headers=AthinaApiService._headers(),
                json=dataset,
            )
            if response.status_code == 401:
                response_json = response.json()
                error_message = response_json.get("error", "Unknown Error")
                details_message = "please check your athina api key and try again"
                raise CustomException(error_message, details_message)
            elif response.status_code != 200 and response.status_code != 201:
                response_json = response.json()
                error_message = response_json.get("error", "Unknown Error")
                details_message = response_json.get("details", {}).get(
                    "message", "No Details"
                )
                raise CustomException(error_message, details_message)
            return response.json()["data"]["dataset"]
        except Exception as e:
            raise

    @staticmethod
    @retry(stop_max_attempt_number=2, wait_fixed=1000)
    def add_dataset_rows(dataset_id: str, rows: List[Dict[str, Any]]):
        """
        Adds rows to a dataset by calling the Athina API.

        Parameters:
        - dataset_id (str): The ID of the dataset to which rows are added.
        - rows (List[Dict]): A list of rows to add to the dataset, where each row is represented as a dictionary.

        Returns:
        The API response data for the dataset after adding the rows.

        Raises:
        - CustomException: If the API call fails or returns an error.
        """
        try:
            endpoint = f"{AthinaApiService._base_url()}/api/v1/dataset_v2/{dataset_id}/add-rows"
            response = requests.post(
                endpoint,
                headers=AthinaApiService._headers(),
                json={"dataset_rows": rows},
            )
            if response.status_code == 401:
                response_json = response.json()
                error_message = response_json.get("error", "Unknown Error")
                details_message = "please check your athina api key and try again"
                raise CustomException(error_message, details_message)
            elif response.status_code != 200 and response.status_code != 201:
                response_json = response.json()
                error_message = response_json.get("error", "Unknown Error")
                details_message = response_json.get("details", {}).get(
                    "message", "No Details"
                )
                raise CustomException(error_message, details_message)
            return response.json()["data"]
        except Exception as e:
            raise

    @staticmethod
    @retry(stop_max_attempt_number=2, wait_fixed=1000)
    def list_datasets():
        """
        Lists all datasets by calling the Athina API.

        Returns:
        - A list of dataset objects.

        Raises:
        - CustomException: If the API call fails or returns an error.
        """
        try:
            endpoint = f"{AthinaApiService._base_url()}/api/v1/dataset_v2/all"
            response = requests.get(endpoint, headers=AthinaApiService._headers())
            if response.status_code == 401:
                response_json = response.json()
                error_message = response_json.get("error", "Unknown Error")
                details_message = "please check your athina api key and try again"
                raise CustomException(error_message, details_message)
            elif response.status_code != 200:
                response_json = response.json()
                error_message = response_json.get("error", "Unknown Error")
                details_message = response_json.get("details", {}).get(
                    "message", "No Details"
                )
                raise CustomException(error_message, details_message)
            return response.json()["datasets"]
        except Exception as e:
            raise

    @staticmethod
    @retry(stop_max_attempt_number=2, wait_fixed=1000)
    def delete_dataset_by_id(dataset_id: str):
        """
        Deletes a dataset by calling the Athina API.

        Parameters:
        - dataset_id (str): The ID of the dataset to delete.

        Returns:
        - Message indicating the success of the deletion.

        Raises:
        - CustomException: If the API call fails or returns an error.
        """
        try:
            endpoint = f"{AthinaApiService._base_url()}/api/v1/dataset_v2/{dataset_id}"
            response = requests.delete(endpoint, headers=AthinaApiService._headers())
            if response.status_code == 401:
                response_json = response.json()
                error_message = response_json.get("error", "Unknown Error")
                details_message = "please check your athina api key and try again"
                raise CustomException(error_message, details_message)
            elif response.status_code != 200:
                response_json = response.json()
                error_message = response_json.get("error", "Unknown Error")
                details_message = response_json.get("details", {}).get(
                    "message", "No Details"
                )
                raise CustomException(error_message, details_message)
            return response.json()["data"]["message"]
        except Exception as e:
            raise

    @staticmethod
    @retry(stop_max_attempt_number=2, wait_fixed=1000)
    def get_dataset_by_id(dataset_id: str):
        """
        Get a dataset by calling the Athina API.

        Parameters:
        - dataset_id (str): The ID of the dataset to get.

        Returns:
        - The dataset object along with metrics and eval configs.

        Raises:
        - CustomException: If the API call fails or returns an error.
        """
        try:
<<<<<<< HEAD
            endpoint = f"{API_BASE_URL}/api/v1/dataset_v2/fetch-by-id/{dataset_id}"
            params = {"offset": 0, "limit": 5000, "include_dataset_rows": "true"}
=======
            endpoint = f"{AthinaApiService._base_url()}/api/v1/dataset_v2/fetch-by-id/{dataset_id}"
            params = {"offset": 0, "limit": 1000, "include_dataset_rows": "true"}
>>>>>>> 221906cc
            response = requests.post(
                endpoint, headers=AthinaApiService._headers(), params=params
            )
            if response.status_code == 401:
                response_json = response.json()
                error_message = response_json.get("error", "Unknown Error")
                details_message = "please check your athina api key and try again"
                raise CustomException(error_message, details_message)
            elif response.status_code != 200:
                response_json = response.json()
                error_message = response_json.get("error", "Unknown Error")
                details_message = response_json.get("details", {}).get(
                    "message", "No Details"
                )
                raise CustomException(error_message, details_message)
            return response.json()["data"]
        except Exception as e:
            raise

    @staticmethod
    @retry(stop_max_attempt_number=2, wait_fixed=1000)
    def get_dataset_by_name(name: str):
        """
        Get a dataset by calling the Athina API.

        Parameters:
        - name (str): The name of the dataset to get.

        Returns:
        - The dataset object along with metrics and eval configs

        Raises:
        - CustomException: If the API call fails or returns an error.
        """
        try:
<<<<<<< HEAD
            endpoint = f"{API_BASE_URL}/api/v1/dataset_v2/fetch-by-name"
            params = {"offset": 0, "limit": 5000, "include_dataset_rows": "true"}
=======
            endpoint = f"{AthinaApiService._base_url()}/api/v1/dataset_v2/fetch-by-name"
            params = {"offset": 0, "limit": 1000, "include_dataset_rows": "true"}
>>>>>>> 221906cc
            response = requests.post(
                endpoint,
                headers=AthinaApiService._headers(),
                params=params,
                json={"name": name},
            )
            if response.status_code == 401:
                response_json = response.json()
                error_message = response_json.get("error", "Unknown Error")
                details_message = "please check your athina api key and try again"
                raise CustomException(error_message, details_message)
            elif response.status_code != 200:
                response_json = response.json()
                error_message = response_json.get("error", "Unknown Error")
                details_message = response_json.get("details", {}).get(
                    "message", "No Details"
                )
                raise CustomException(error_message, details_message)
            return response.json()["data"]
        except Exception as e:
            raise

    @staticmethod
    @retry(stop_max_attempt_number=2, wait_fixed=1000)
    def get_default_prompt(slug: str):
        """
        Get a default prompt by calling the Athina API.

        Parameters:
        - slug (str): The slug of the prompt to get.

        Returns:
        - The prompt object.

        Raises:
        - CustomException: If the API call fails or returns an error.
        """
        try:
            endpoint = f"{AthinaApiService._base_url()}/api/v1/prompt/{slug}/default"
            response = requests.get(endpoint, headers=AthinaApiService._headers())
            if response.status_code == 401:
                response_json = response.json()
                error_message = response_json.get("error", "Unknown Error")
                details_message = "please check your athina api key and try again"
                raise CustomException(error_message, details_message)
            elif response.status_code != 200:
                response_json = response.json()
                error_message = response_json.get("error", "Unknown Error")
                details_message = response_json.get("details", {}).get(
                    "message", "No Details"
                )
                raise CustomException(error_message, details_message)
            return response.json()["data"]["prompt"]
        except Exception as e:
            raise

    @staticmethod
    @retry(stop_max_attempt_number=2, wait_fixed=1000)
    def get_all_prompt_slugs():
        """
        Get all prompt slugs by calling the Athina API.

        Returns:
        - A list of prompt slugs.

        Raises:
        - CustomException: If the API call fails or returns an error.
        """
        try:
            endpoint = f"{AthinaApiService._base_url()}/api/v1/prompt/slug/all"
            response = requests.get(endpoint, headers=AthinaApiService._headers())
            if response.status_code == 401:
                response_json = response.json()
                error_message = response_json.get("error", "Unknown Error")
                details_message = "please check your athina api key and try again"
                raise CustomException(error_message, details_message)
            elif response.status_code != 200:
                response_json = response.json()
                error_message = response_json.get("error", "Unknown Error")
                details_message = response_json.get("details", {}).get(
                    "message", "No Details"
                )
                raise CustomException(error_message, details_message)
            return response.json()["data"]["slugs"]
        except Exception as e:
            raise

    @staticmethod
    @retry(stop_max_attempt_number=2, wait_fixed=1000)
    def delete_prompt_slug(slug: str):
        """
        Delete a prompt slug and its templates by calling the Athina API.

        Parameters:
        - slug (str): The slug to delete.

        Returns:
        - A message indicating the success of the deletion.

        Raises:
        - CustomException: If the API call fails or returns an error.
        """
        try:
            endpoint = f"{AthinaApiService._base_url()}/api/v1/prompt/slug/{slug}"
            response = requests.delete(endpoint, headers=AthinaApiService._headers())
            if response.status_code == 401:
                response_json = response.json()
                error_message = response_json.get("error", "Unknown Error")
                details_message = "please check your athina api key and try again"
                raise CustomException(error_message, details_message)
            elif response.status_code != 200:
                response_json = response.json()
                error_message = response_json.get("error", "Unknown Error")
                details_message = response_json.get("details", {}).get(
                    "message", "No Details"
                )
                raise CustomException(error_message, details_message)
            return response.json()["message"]
        except Exception as e:
            raise

    @staticmethod
    @retry(stop_max_attempt_number=2, wait_fixed=1000)
    def duplicate_prompt_slug(slug: str, name: str):
        """
        Duplicate a prompt slug by calling the Athina API.

        Parameters:
        - slug (str): The slug to duplicate.
        - name (str): The new name for the duplicated slug.

        Returns:
        - The duplicated prompt slug object and the default/latest version/latest prompt of the slug

        Raises:
        - CustomException: If the API call fails or returns an error.
        """
        try:
            endpoint = (
                f"{AthinaApiService._base_url()}/api/v1/prompt/slug/{slug}/duplicate"
            )
            response = requests.post(
                endpoint,
                headers=AthinaApiService._headers(),
                json={"name": name},
            )
            response_json = response.json()

            if response.status_code == 401:
                error_message = response_json.get("error", "Unknown Error")
                details_message = "please check your athina api key and try again"
                raise CustomException(error_message, details_message)
            elif response.status_code != 200 and response.status_code != 201:
                error_message = response_json.get("error", "Unknown Error")
                details_message = response_json.get("details", {}).get(
                    "message", "No Details"
                )
                raise CustomException(error_message, details_message)

            return response_json["data"]["slug"]
        except requests.RequestException as e:
            raise CustomException("Request failed", str(e))
        except Exception as e:
            raise CustomException("Unexpected error occurred", str(e))

    @staticmethod
    @retry(stop_max_attempt_number=2, wait_fixed=1000)
    def create_prompt(slug: str, prompt_data: Dict[str, Any]):
        """
        Creates a prompt by calling the Athina API.

        Parameters:
        - slug (str): The slug of the prompt.
        - prompt_data (Dict): The prompt data to be created.

        Returns:
        - The newly created prompt object.

        Raises:
        - CustomException: If the API call fails or returns an error.
        """
        try:
            endpoint = f"{AthinaApiService._base_url()}/api/v1/prompt/{slug}"
            response = requests.post(
                endpoint,
                headers=AthinaApiService._headers(),
                json=prompt_data,
            )
            if response.status_code == 401:
                response_json = response.json()
                error_message = response_json.get("error", "Unknown Error")
                details_message = "please check your athina api key and try again"
                raise CustomException(error_message, details_message)
            elif response.status_code != 200 and response.status_code != 201:
                response_json = response.json()
                error_message = response_json.get("error", "Unknown Error")
                details_message = response_json.get("details", {}).get(
                    "message", "No Details"
                )
                raise CustomException(error_message, details_message)
            return response.json()["data"]["prompt"]
        except Exception as e:
            raise

    @staticmethod
    @retry(stop_max_attempt_number=2, wait_fixed=1000)
    def run_prompt(slug: str, request_data: Dict[str, Any]):
        """
        Runs a prompt by calling the Athina API.

        Parameters:
        - slug (str): The slug of the prompt.
        - request_data (Dict): The request data to run the prompt

        Returns:
        - The prompt execution object

        Raises:
        - CustomException: If the API call fails or returns an error.
        """
        try:
            endpoint = f"{AthinaApiService._base_url()}/api/v1/prompt/{slug}/run"
            response = requests.post(
                endpoint,
                headers=AthinaApiService._headers(),
                json=request_data,
            )
            if response.status_code == 401:
                response_json = response.json()
                error_message = response_json.get("error", "Unknown Error")
                details_message = "please check your athina api key and try again"
                raise CustomException(error_message, details_message)
            elif response.status_code != 200:
                response_json = response.json()
                error_message = response_json.get("error", "Unknown Error")
                details_message = response_json.get("details", {}).get(
                    "message", "No Details"
                )
                raise CustomException(error_message, details_message)
            return response.json()["data"]
        except Exception as e:
            raise

    @staticmethod
    @retry(stop_max_attempt_number=2, wait_fixed=1000)
    def mark_prompt_as_default(slug: str, version: int):
        """
        Set a prompt version as the default by calling the Athina API.

        Parameters:
        - slug (str): The slug of the prompt.
        - version (int): The version to set as default.

        Returns:
        - The prompt object.

        Raises:
        - CustomException: If the API call fails or returns an error.
        """
        try:
            endpoint = f"{AthinaApiService._base_url()}/api/v1/prompt/{slug}/{version}/set-default"
            response = requests.patch(endpoint, headers=AthinaApiService._headers())
            response_json = response.json()

            if response.status_code == 401:
                error_message = response_json.get("error", "Unknown Error")
                details_message = "please check your athina api key and try again"
                raise CustomException(error_message, details_message)
            elif response.status_code != 200:
                error_message = response_json.get("error", "Unknown Error")
                details_message = response_json.get("details", {}).get(
                    "message", "No Details"
                )
                raise CustomException(error_message, details_message)

            return response_json["data"]["prompt"]
        except requests.RequestException as e:
            raise CustomException("Request failed", str(e))
        except Exception as e:
            raise CustomException("Unexpected error occurred", str(e))

    @staticmethod
    @retry(stop_max_attempt_number=2, wait_fixed=1000)
    def update_prompt_template_slug(slug: str, update_data: Dict[str, Any]):
        """
        Updates a prompt template slug by calling the Athina API.

        Parameters:
        - slug (str): The slug of the prompt to update.
        - update_data (Dict): The data to update the prompt template slug.

        Returns:
        - The updated prompt template slug object.

        Raises:
        - CustomException: If the API call fails or returns an error.
        """
        try:
            endpoint = f"{AthinaApiService._base_url()}/api/v1/prompt/slug/{slug}"
            response = requests.patch(
                endpoint,
                headers=AthinaApiService._headers(),
                json=update_data,
            )
            if response.status_code == 401:
                response_json = response.json()
                error_message = response_json.get("error", "Unknown Error")
                details_message = "please check your athina api key and try again"
                raise CustomException(error_message, details_message)
            elif response.status_code != 200:
                response_json = response.json()
                error_message = response_json.get("error", "Unknown Error")
                details_message = response_json.get("details", {}).get(
                    "message", "No Details"
                )
                raise CustomException(error_message, details_message)
            return response.json()["data"]["slug"]
        except Exception as e:
            raise CustomException("Error updating prompt template slug", str(e))<|MERGE_RESOLUTION|>--- conflicted
+++ resolved
@@ -3,7 +3,7 @@
 from typing import Any, Dict, List
 from athina_client.errors import CustomException, NoAthinaApiKeyException
 from athina_client.keys import AthinaApiKey
-from athina_client.constants import ATHINA_API_BASE_URL
+from athina_client.constants import ATHINA_API_BASE_URL, MAX_DATASET_ROWS
 from athina_client.api_base_url import AthinaApiBaseUrl
 
 
@@ -182,13 +182,8 @@
         - CustomException: If the API call fails or returns an error.
         """
         try:
-<<<<<<< HEAD
-            endpoint = f"{API_BASE_URL}/api/v1/dataset_v2/fetch-by-id/{dataset_id}"
-            params = {"offset": 0, "limit": 5000, "include_dataset_rows": "true"}
-=======
             endpoint = f"{AthinaApiService._base_url()}/api/v1/dataset_v2/fetch-by-id/{dataset_id}"
-            params = {"offset": 0, "limit": 1000, "include_dataset_rows": "true"}
->>>>>>> 221906cc
+            params = {"offset": 0, "limit": MAX_DATASET_ROWS, "include_dataset_rows": "true"}
             response = requests.post(
                 endpoint, headers=AthinaApiService._headers(), params=params
             )
@@ -224,13 +219,8 @@
         - CustomException: If the API call fails or returns an error.
         """
         try:
-<<<<<<< HEAD
-            endpoint = f"{API_BASE_URL}/api/v1/dataset_v2/fetch-by-name"
-            params = {"offset": 0, "limit": 5000, "include_dataset_rows": "true"}
-=======
             endpoint = f"{AthinaApiService._base_url()}/api/v1/dataset_v2/fetch-by-name"
-            params = {"offset": 0, "limit": 1000, "include_dataset_rows": "true"}
->>>>>>> 221906cc
+            params = {"offset": 0, "limit": MAX_DATASET_ROWS, "include_dataset_rows": "true"}
             response = requests.post(
                 endpoint,
                 headers=AthinaApiService._headers(),
